--- conflicted
+++ resolved
@@ -63,11 +63,11 @@
             this, SLOT(updateDimensions()));
     connect(ui.spin_c_min, SIGNAL(editingFinished()),
             this, SLOT(updateDimensions()));
-    connect(ui.spin_alpha_min, SIGNAL(valueChanged(double)),
-            this, SLOT(updateDimensions()));
-    connect(ui.spin_beta_min, SIGNAL(valueChanged(double)),
-            this, SLOT(updateDimensions()));
-    connect(ui.spin_gamma_min, SIGNAL(valueChanged(double)),
+    connect(ui.spin_alpha_min, SIGNAL(editingFinished()),
+            this, SLOT(updateDimensions()));
+    connect(ui.spin_beta_min, SIGNAL(editingFinished()),
+            this, SLOT(updateDimensions()));
+    connect(ui.spin_gamma_min, SIGNAL(editingFinished()),
             this, SLOT(updateDimensions()));
     connect(ui.spin_vol_min, SIGNAL(editingFinished()),
             this, SLOT(updateDimensions()));
@@ -81,11 +81,11 @@
             this, SLOT(updateDimensions()));
     connect(ui.spin_beta_max, SIGNAL(editingFinished()),
             this, SLOT(updateDimensions()));
-    connect(ui.spin_gamma_max, SIGNAL(valueChanged(double)),
+    connect(ui.spin_gamma_max, SIGNAL(editingFinished()),
             this, SLOT(updateDimensions()));
     connect(ui.spin_vol_max, SIGNAL(editingFinished()),
             this, SLOT(updateDimensions()));
-    connect(ui.spin_fixedVolume, SIGNAL(valueChanged(double)),
+    connect(ui.spin_fixedVolume, SIGNAL(editingFinished()),
             this, SLOT(updateDimensions()));
     connect(ui.cb_fixedVolume, SIGNAL(toggled(bool)),
             this, SLOT(updateDimensions()));
@@ -230,11 +230,7 @@
     ui.cb_fixedVolume->setChecked(	settings->value("using/fixedVolume",	false).toBool()	);
     ui.cb_interatomicDistanceLimit->setChecked( settings->value("using/interatomicDistanceLimit",false).toBool());
     ui.cb_mitosis->setChecked(      settings->value("using/mitosis",       false).toBool()     );
-<<<<<<< HEAD
-    ui.cb_subcellPrint->setChecked(      settings->value("using/subcellPrint",       false).toBool()     );
-=======
     ui.cb_mitosis->setChecked(      settings->value("using/subcellPrint",       false).toBool()     );
->>>>>>> 832b5fd0
     xtalopt->divisions = settings->value("limits/divisions").toInt();
     xtalopt->ax = settings->value("limits/ax").toInt();
     xtalopt->bx = settings->value("limits/bx").toInt();
@@ -321,10 +317,6 @@
     ui.combo_c->setItemText(ui.combo_c->currentIndex(), QString::number(xtalopt->cx));
     ui.cb_interatomicDistanceLimit->setChecked(
           xtalopt->using_interatomicDistanceLimit);
-<<<<<<< HEAD
-
-=======
->>>>>>> 832b5fd0
     updateComposition();
   }
 
@@ -506,17 +498,6 @@
   {
     XtalOpt *xtalopt = qobject_cast<XtalOpt*>(m_opt);
 
-    // Update min and max volume based upon min and max lengths (a,b,c)
-    if ((ui.spin_a_min->value() * ui.spin_b_min->value() * ui.spin_c_min->value()) > ui.spin_vol_min->value()) ui.spin_vol_min->setValue(ui.spin_a_min->value() * ui.spin_b_min->value() * ui.spin_c_min->value());
-    if ((ui.spin_a_max->value() * ui.spin_b_max->value() * ui.spin_c_max->value()) < ui.spin_vol_min->value()) ui.spin_vol_min->setValue(ui.spin_a_max->value() * ui.spin_b_max->value() * ui.spin_c_max->value());
-    if ((ui.spin_a_max->value() * ui.spin_b_max->value() * ui.spin_c_max->value()) < ui.spin_vol_max->value()) ui.spin_vol_max->setValue(ui.spin_a_max->value() * ui.spin_b_max->value() * ui.spin_c_max->value());
-
-    // Update fixed volume based upon min and max lengths (a,b,c)
-    if (ui.cb_fixedVolume->isChecked()) {
-        if ((ui.spin_a_min->value() * ui.spin_b_min->value() * ui.spin_c_min->value()) > ui.spin_fixedVolume->value()) (ui.spin_fixedVolume->setValue(ui.spin_a_min->value() * ui.spin_b_min->value() * ui.spin_c_min->value()));
-        if ((ui.spin_a_max->value() * ui.spin_b_max->value() * ui.spin_c_max->value()) < ui.spin_fixedVolume->value()) (ui.spin_fixedVolume->setValue(ui.spin_a_max->value() * ui.spin_b_max->value() * ui.spin_c_max->value()));
-    }
-
     // Check for conflicts -- favor lower value
     if (ui.spin_a_min->value()		> ui.spin_a_max->value())	ui.spin_a_max->setValue(	ui.spin_a_min->value());
     if (ui.spin_b_min->value()          > ui.spin_b_max->value())	ui.spin_b_max->setValue(	ui.spin_b_min->value());
@@ -668,11 +649,8 @@
     int counter = 0;
     QList<QString> divisions;
     QList<uint> atomicNums = xtalopt->comp.keys();
-<<<<<<< HEAD
-=======
     size_t smallestFormulaUnit = xtalopt->formulaUnitsList[0];
     if (xtalopt->formulaUnitsList.isEmpty()) smallestFormulaUnit = 1;
->>>>>>> 832b5fd0
 
     if (ui.cb_mitosis->isChecked()){
         divisions.clear();
