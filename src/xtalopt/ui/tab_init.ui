--- conflicted
+++ resolved
@@ -6,13 +6,8 @@
    <rect>
     <x>0</x>
     <y>0</y>
-<<<<<<< HEAD
-    <width>920</width>
-    <height>509</height>
-=======
     <width>1040</width>
     <height>686</height>
->>>>>>> 6c4ea48a
    </rect>
   </property>
   <property name="windowTitle">
@@ -28,30 +23,6 @@
       <string>Composition</string>
      </property>
      <layout class="QGridLayout" name="gridLayout_4">
-<<<<<<< HEAD
-      <item row="0" column="2" colspan="2">
-       <widget class="QLineEdit" name="edit_composition">
-        <property name="toolTip">
-         <string>Type the composition of the crystal here,
-
-Use only empirical formulas. It will be reduced
-to its empirical formula otherwise.
-
-You may change formula units in the &quot;Formula
-Units&quot; section on this page.
-
-Examples:
-ti1o2
-Ti1O2
-TI1O2
-Ti1 O2
-Ti 1 o 2
-etc.</string>
-        </property>
-       </widget>
-      </item>
-=======
->>>>>>> 6c4ea48a
       <item row="0" column="1">
        <widget class="QLabel" name="label_14">
         <property name="sizePolicy">
@@ -61,7 +32,7 @@
          </sizepolicy>
         </property>
         <property name="text">
-         <string>&amp;Empirical Formula:</string>
+         <string>Empirical Formula:</string>
         </property>
         <property name="buddy">
          <cstring>edit_composition</cstring>
@@ -71,15 +42,7 @@
       <item row="0" column="2" colspan="2">
        <widget class="QLineEdit" name="edit_composition">
         <property name="toolTip">
-         <string>Type the composition of the crystal here,
-
-Examples:
-ti1o2
-Ti1O2
-TI1O2
-Ti1 O2
-Ti 1 o 2
-etc.</string>
+         <string>&lt;html&gt;&lt;head/&gt;&lt;body&gt;&lt;p&gt;Type the composition of the crystal here,&lt;/p&gt;&lt;p&gt;&lt;br/&gt;&lt;/p&gt;&lt;p&gt;Use only empirical formulas. It will be reduced&lt;/p&gt;&lt;p&gt;to its empirical formula otherwise.&lt;/p&gt;&lt;p&gt;&lt;br/&gt;&lt;/p&gt;&lt;p&gt;You may change formula units in the &amp;quot;Formula&lt;/p&gt;&lt;p&gt;Units&amp;quot; section on this page.&lt;/p&gt;&lt;p&gt;&lt;br/&gt;&lt;/p&gt;&lt;p&gt;Examples:&lt;/p&gt;&lt;p&gt;ti1o2&lt;/p&gt;&lt;p&gt;Ti1O2&lt;/p&gt;&lt;p&gt;TI1O2&lt;/p&gt;&lt;p&gt;Ti1 O2&lt;/p&gt;&lt;p&gt;Ti 1 o 2&lt;/p&gt;&lt;p&gt;etc.&lt;/p&gt;&lt;/body&gt;&lt;/html&gt;</string>
         </property>
        </widget>
       </item>
@@ -127,407 +90,11 @@
      </layout>
     </widget>
    </item>
-   <item row="2" column="1">
-    <spacer name="verticalSpacer_2">
-     <property name="orientation">
-      <enum>Qt::Vertical</enum>
-     </property>
-     <property name="sizeHint" stdset="0">
-      <size>
-       <width>20</width>
-       <height>40</height>
-      </size>
-     </property>
-    </spacer>
-   </item>
    <item row="0" column="1">
     <widget class="QGroupBox" name="groupBox">
      <property name="title">
       <string>Unit Cell Parameters</string>
      </property>
-<<<<<<< HEAD
-     <layout class="QGridLayout" name="gridLayout_3">
-      <item row="1" column="2" rowspan="8">
-       <widget class="Line" name="line">
-        <property name="orientation">
-         <enum>Qt::Vertical</enum>
-        </property>
-       </widget>
-      </item>
-      <item row="2" column="0">
-       <widget class="QLabel" name="label_3">
-        <property name="text">
-         <string>Length B (Å):</string>
-        </property>
-        <property name="buddy">
-         <cstring>spin_b_min</cstring>
-        </property>
-       </widget>
-      </item>
-      <item row="3" column="0">
-       <widget class="QLabel" name="label_2">
-        <property name="text">
-         <string>Length C (Å):</string>
-        </property>
-        <property name="buddy">
-         <cstring>spin_c_min</cstring>
-        </property>
-       </widget>
-      </item>
-      <item row="4" column="0">
-       <widget class="QLabel" name="label_4">
-        <property name="text">
-         <string>Angle α (°):</string>
-        </property>
-        <property name="buddy">
-         <cstring>spin_alpha_min</cstring>
-        </property>
-       </widget>
-      </item>
-      <item row="1" column="0">
-       <widget class="QLabel" name="label_5">
-        <property name="text">
-         <string>Length A (Å):</string>
-        </property>
-        <property name="buddy">
-         <cstring>spin_a_min</cstring>
-        </property>
-       </widget>
-      </item>
-      <item row="1" column="1">
-       <widget class="QDoubleSpinBox" name="spin_a_min">
-        <property name="decimals">
-         <number>5</number>
-        </property>
-        <property name="singleStep">
-         <double>0.100000000000000</double>
-        </property>
-        <property name="value">
-         <double>3.000000000000000</double>
-        </property>
-       </widget>
-      </item>
-      <item row="2" column="1">
-       <widget class="QDoubleSpinBox" name="spin_b_min">
-        <property name="decimals">
-         <number>5</number>
-        </property>
-        <property name="singleStep">
-         <double>0.100000000000000</double>
-        </property>
-        <property name="value">
-         <double>3.000000000000000</double>
-        </property>
-       </widget>
-      </item>
-      <item row="3" column="1">
-       <widget class="QDoubleSpinBox" name="spin_c_min">
-        <property name="decimals">
-         <number>5</number>
-        </property>
-        <property name="singleStep">
-         <double>0.100000000000000</double>
-        </property>
-        <property name="value">
-         <double>3.000000000000000</double>
-        </property>
-       </widget>
-      </item>
-      <item row="4" column="1">
-       <widget class="QDoubleSpinBox" name="spin_alpha_min">
-        <property name="decimals">
-         <number>5</number>
-        </property>
-        <property name="maximum">
-         <double>180.000000000000000</double>
-        </property>
-        <property name="singleStep">
-         <double>0.100000000000000</double>
-        </property>
-        <property name="value">
-         <double>60.000000000000000</double>
-        </property>
-       </widget>
-      </item>
-      <item row="1" column="3">
-       <widget class="QDoubleSpinBox" name="spin_a_max">
-        <property name="decimals">
-         <number>5</number>
-        </property>
-        <property name="maximum">
-         <double>9999.989999999999782</double>
-        </property>
-        <property name="singleStep">
-         <double>0.100000000000000</double>
-        </property>
-        <property name="value">
-         <double>10.000000000000000</double>
-        </property>
-       </widget>
-      </item>
-      <item row="4" column="3">
-       <widget class="QDoubleSpinBox" name="spin_alpha_max">
-        <property name="decimals">
-         <number>5</number>
-        </property>
-        <property name="maximum">
-         <double>180.000000000000000</double>
-        </property>
-        <property name="singleStep">
-         <double>0.100000000000000</double>
-        </property>
-        <property name="value">
-         <double>120.000000000000000</double>
-        </property>
-       </widget>
-      </item>
-      <item row="2" column="3">
-       <widget class="QDoubleSpinBox" name="spin_b_max">
-        <property name="decimals">
-         <number>5</number>
-        </property>
-        <property name="maximum">
-         <double>9999.989999999999782</double>
-        </property>
-        <property name="singleStep">
-         <double>0.100000000000000</double>
-        </property>
-        <property name="value">
-         <double>10.000000000000000</double>
-        </property>
-       </widget>
-      </item>
-      <item row="0" column="1">
-       <widget class="QLabel" name="label_6">
-        <property name="sizePolicy">
-         <sizepolicy hsizetype="Minimum" vsizetype="Fixed">
-          <horstretch>0</horstretch>
-          <verstretch>0</verstretch>
-         </sizepolicy>
-        </property>
-        <property name="text">
-         <string>Minimum</string>
-        </property>
-        <property name="alignment">
-         <set>Qt::AlignCenter</set>
-        </property>
-       </widget>
-      </item>
-      <item row="3" column="3">
-       <widget class="QDoubleSpinBox" name="spin_c_max">
-        <property name="decimals">
-         <number>5</number>
-        </property>
-        <property name="maximum">
-         <double>9999.989999999999782</double>
-        </property>
-        <property name="singleStep">
-         <double>0.100000000000000</double>
-        </property>
-        <property name="value">
-         <double>10.000000000000000</double>
-        </property>
-       </widget>
-      </item>
-      <item row="0" column="3">
-       <widget class="QLabel" name="label_7">
-        <property name="text">
-         <string>Maximum</string>
-        </property>
-        <property name="alignment">
-         <set>Qt::AlignCenter</set>
-        </property>
-       </widget>
-      </item>
-      <item row="5" column="0">
-       <widget class="QLabel" name="label_8">
-        <property name="text">
-         <string>Angle β (°):</string>
-        </property>
-        <property name="buddy">
-         <cstring>spin_beta_min</cstring>
-        </property>
-       </widget>
-      </item>
-      <item row="8" column="0">
-       <widget class="QLabel" name="label_10">
-        <property name="text">
-         <string>&lt;!DOCTYPE HTML PUBLIC &quot;-//W3C//DTD HTML 4.0//EN&quot; &quot;http://www.w3.org/TR/REC-html40/strict.dtd&quot;&gt;
-&lt;html&gt;&lt;head&gt;&lt;meta name=&quot;qrichtext&quot; content=&quot;1&quot; /&gt;&lt;style type=&quot;text/css&quot;&gt;
-p, li { white-space: pre-wrap; }
-&lt;/style&gt;&lt;/head&gt;&lt;body style=&quot; font-family:'Ubuntu'; font-size:11pt; font-weight:400; font-style:normal;&quot;&gt;
-&lt;p style=&quot; margin-top:0px; margin-bottom:0px; margin-left:0px; margin-right:0px; -qt-block-indent:0; text-indent:0px;&quot;&gt;&lt;span style=&quot; font-family:'Sans Serif'; font-size:10pt;&quot;&gt;Volume (Å&lt;/span&gt;&lt;span style=&quot; font-family:'Sans Serif'; font-size:10pt; vertical-align:super;&quot;&gt;3&lt;/span&gt;&lt;span style=&quot; font-family:'Sans Serif'; font-size:10pt;&quot;&gt;/FU&lt;/span&gt;&lt;span style=&quot; font-family:'Sans Serif'; font-size:10pt;&quot;&gt;):&lt;/span&gt;&lt;/p&gt;&lt;/body&gt;&lt;/html&gt;</string>
-        </property>
-        <property name="buddy">
-         <cstring>spin_vol_min</cstring>
-        </property>
-       </widget>
-      </item>
-      <item row="5" column="1">
-       <widget class="QDoubleSpinBox" name="spin_beta_min">
-        <property name="decimals">
-         <number>5</number>
-        </property>
-        <property name="maximum">
-         <double>180.000000000000000</double>
-        </property>
-        <property name="singleStep">
-         <double>0.100000000000000</double>
-        </property>
-        <property name="value">
-         <double>60.000000000000000</double>
-        </property>
-       </widget>
-      </item>
-      <item row="8" column="1">
-       <widget class="QDoubleSpinBox" name="spin_vol_min">
-        <property name="decimals">
-         <number>2</number>
-        </property>
-        <property name="maximum">
-         <double>1000000.000000000000000</double>
-        </property>
-        <property name="singleStep">
-         <double>1.000000000000000</double>
-        </property>
-        <property name="value">
-         <double>0.000000000000000</double>
-        </property>
-       </widget>
-      </item>
-      <item row="6" column="1">
-       <widget class="QDoubleSpinBox" name="spin_gamma_min">
-        <property name="decimals">
-         <number>5</number>
-        </property>
-        <property name="maximum">
-         <double>180.000000000000000</double>
-        </property>
-        <property name="singleStep">
-         <double>0.100000000000000</double>
-        </property>
-        <property name="value">
-         <double>60.000000000000000</double>
-        </property>
-       </widget>
-      </item>
-      <item row="5" column="3">
-       <widget class="QDoubleSpinBox" name="spin_beta_max">
-        <property name="decimals">
-         <number>5</number>
-        </property>
-        <property name="maximum">
-         <double>180.000000000000000</double>
-        </property>
-        <property name="singleStep">
-         <double>0.100000000000000</double>
-        </property>
-        <property name="value">
-         <double>120.000000000000000</double>
-        </property>
-       </widget>
-      </item>
-      <item row="8" column="3">
-       <widget class="QDoubleSpinBox" name="spin_vol_max">
-        <property name="decimals">
-         <number>2</number>
-        </property>
-        <property name="maximum">
-         <double>1000000.000000000000000</double>
-        </property>
-        <property name="singleStep">
-         <double>1.000000000000000</double>
-        </property>
-        <property name="value">
-         <double>1000000.000000000000000</double>
-        </property>
-       </widget>
-      </item>
-      <item row="6" column="3">
-       <widget class="QDoubleSpinBox" name="spin_gamma_max">
-        <property name="decimals">
-         <number>5</number>
-        </property>
-        <property name="maximum">
-         <double>180.000000000000000</double>
-        </property>
-        <property name="singleStep">
-         <double>0.100000000000000</double>
-        </property>
-        <property name="value">
-         <double>120.000000000000000</double>
-        </property>
-       </widget>
-      </item>
-      <item row="10" column="0" colspan="2">
-       <widget class="QCheckBox" name="cb_fixedVolume">
-        <property name="toolTip">
-         <string>Use this to specify a starting volume for the structure before optimizing.</string>
-        </property>
-        <property name="text">
-         <string>Fixed Volume (Å3/FU):</string>
-        </property>
-       </widget>
-      </item>
-      <item row="6" column="0">
-       <widget class="QLabel" name="label_11">
-        <property name="text">
-         <string>Angle γ (°):</string>
-        </property>
-        <property name="buddy">
-         <cstring>spin_gamma_min</cstring>
-        </property>
-       </widget>
-      </item>
-      <item row="10" column="3">
-       <widget class="QDoubleSpinBox" name="spin_fixedVolume">
-        <property name="enabled">
-         <bool>false</bool>
-        </property>
-        <property name="toolTip">
-         <string>Use this to specify a starting volume for the structure before optimizing.</string>
-        </property>
-        <property name="decimals">
-         <number>5</number>
-        </property>
-        <property name="maximum">
-         <double>999999.000000000000000</double>
-        </property>
-        <property name="singleStep">
-         <double>0.100000000000000</double>
-        </property>
-        <property name="value">
-         <double>500.000000000000000</double>
-        </property>
-       </widget>
-      </item>
-      <item row="13" column="3">
-       <widget class="QDoubleSpinBox" name="spin_minRadius">
-        <property name="enabled">
-         <bool>false</bool>
-        </property>
-        <property name="suffix">
-         <string> Å</string>
-        </property>
-        <property name="decimals">
-         <number>2</number>
-        </property>
-        <property name="singleStep">
-         <double>0.050000000000000</double>
-        </property>
-        <property name="value">
-         <double>0.250000000000000</double>
-        </property>
-       </widget>
-      </item>
-      <item row="12" column="3">
-       <widget class="QDoubleSpinBox" name="spin_scaleFactor">
-        <property name="enabled">
-         <bool>false</bool>
-        </property>
-        <property name="toolTip">
-         <string>Use this to limit the shortest interatomic distance between
-=======
      <widget class="QDoubleSpinBox" name="spin_b_max">
       <property name="geometry">
        <rect>
@@ -1035,135 +602,17 @@
       </property>
       <property name="toolTip">
        <string>Use this to limit the shortest interatomic distance between
->>>>>>> 6c4ea48a
 atoms. This ensures that atoms aren't overlapping.
 
-The value specified here is multiplied by each atom's covalent
+The value specified here is multiplied by each atom's covalent 
 radius, and the sum of the scaled radii are used to enforce a
 minimum atomic separation between atoms.
 
 The default recommended value is 0.5. This ensures that atoms will not be unphysically close (which may prevent
 certain optimization codes from working). Using a higher value
-is acceptable while creating random structures in the first
+is acceptable while creating random structures in the first 
 generation, but may prevent the crossover operator from being
 able to create offspring that meet this restriction.</string>
-<<<<<<< HEAD
-        </property>
-        <property name="suffix">
-         <string> * radii</string>
-        </property>
-        <property name="decimals">
-         <number>2</number>
-        </property>
-        <property name="maximum">
-         <double>1.000000000000000</double>
-        </property>
-        <property name="singleStep">
-         <double>0.050000000000000</double>
-        </property>
-        <property name="value">
-         <double>0.500000000000000</double>
-        </property>
-       </widget>
-      </item>
-      <item row="12" column="0" colspan="2">
-       <layout class="QHBoxLayout" name="horizontalLayout">
-        <item>
-         <widget class="QCheckBox" name="cb_interatomicDistanceLimit">
-          <property name="toolTip">
-           <string>Use this to limit the shortest interatomic distance between atoms. This ensures that atoms aren't overlapping.</string>
-          </property>
-          <property name="text">
-           <string>Limit interatomic distance?</string>
-          </property>
-         </widget>
-        </item>
-        <item>
-         <spacer name="horizontalSpacer">
-          <property name="orientation">
-           <enum>Qt::Horizontal</enum>
-          </property>
-          <property name="sizeHint" stdset="0">
-           <size>
-            <width>40</width>
-            <height>20</height>
-           </size>
-          </property>
-         </spacer>
-        </item>
-        <item>
-         <widget class="QLabel" name="label">
-          <property name="enabled">
-           <bool>false</bool>
-          </property>
-          <property name="text">
-           <string>Scale factor:</string>
-          </property>
-          <property name="buddy">
-           <cstring>spin_scaleFactor</cstring>
-          </property>
-         </widget>
-        </item>
-       </layout>
-      </item>
-      <item row="13" column="0" colspan="2">
-       <layout class="QHBoxLayout" name="horizontalLayout_3">
-        <item>
-         <spacer name="horizontalSpacer_2">
-          <property name="orientation">
-           <enum>Qt::Horizontal</enum>
-          </property>
-          <property name="sizeHint" stdset="0">
-           <size>
-            <width>40</width>
-            <height>20</height>
-           </size>
-          </property>
-         </spacer>
-        </item>
-        <item>
-         <widget class="QLabel" name="label_9">
-          <property name="enabled">
-           <bool>false</bool>
-          </property>
-          <property name="text">
-           <string>Minimum radius:</string>
-          </property>
-          <property name="buddy">
-           <cstring>spin_minRadius</cstring>
-          </property>
-         </widget>
-        </item>
-       </layout>
-      </item>
-      <item row="16" column="3">
-       <widget class="QLabel" name="label_13">
-        <property name="text">
-         <string>Formula Units</string>
-        </property>
-       </widget>
-      </item>
-      <item row="17" column="0" colspan="2">
-       <layout class="QHBoxLayout" name="horizontalLayout_3"/>
-      </item>
-      <item row="18" column="3">
-       <widget class="QLineEdit" name="edit_formula_units">
-        <property name="sizePolicy">
-         <sizepolicy hsizetype="Fixed" vsizetype="Fixed">
-          <horstretch>0</horstretch>
-          <verstretch>0</verstretch>
-         </sizepolicy>
-        </property>
-        <property name="toolTip">
-         <string>&lt;html&gt;&lt;head/&gt;&lt;body&gt;&lt;p&gt;Enter the numbers of formula units separated by commas and hyphens to be searched here. The text box will be updated with the program's interpretation of your input after exiting the box or pressing return.&lt;/p&gt;&lt;p&gt;Examples:&lt;/p&gt;&lt;p&gt;1 , 3&lt;/p&gt;&lt;p&gt;1 - 4&lt;/p&gt;&lt;p&gt;1 - 3, 5, 7 - 9&lt;/p&gt;&lt;p&gt;&lt;br/&gt;&lt;/p&gt;&lt;/body&gt;&lt;/html&gt;</string>
-        </property>
-        <property name="text">
-         <string>1</string>
-        </property>
-       </widget>
-      </item>
-     </layout>
-=======
       </property>
       <property name="suffix">
        <string> * radii</string>
@@ -1424,14 +873,14 @@
      <widget class="QLabel" name="label_13">
       <property name="geometry">
        <rect>
-        <x>220</x>
+        <x>200</x>
         <y>324</y>
-        <width>81</width>
-        <height>20</height>
-       </rect>
-      </property>
-      <property name="text">
-       <string>&lt;html&gt;&lt;head/&gt;&lt;body&gt;&lt;p&gt;Volume (Å&lt;span style=&quot; vertical-align:super;&quot;&gt;3&lt;/span&gt;):&lt;/p&gt;&lt;/body&gt;&lt;/html&gt;</string>
+        <width>111</width>
+        <height>20</height>
+       </rect>
+      </property>
+      <property name="text">
+       <string>&lt;html&gt;&lt;head/&gt;&lt;body&gt;&lt;p&gt;Volume (Å&lt;span style=&quot; vertical-align:super;&quot;&gt;3&lt;/span&gt;/FU):&lt;/p&gt;&lt;/body&gt;&lt;/html&gt;</string>
       </property>
       <property name="buddy">
        <cstring>spin_c_min</cstring>
@@ -1440,14 +889,14 @@
      <widget class="QLabel" name="label_18">
       <property name="geometry">
        <rect>
-        <x>20</x>
+        <x>0</x>
         <y>274</y>
-        <width>81</width>
-        <height>20</height>
-       </rect>
-      </property>
-      <property name="text">
-       <string>&lt;html&gt;&lt;head/&gt;&lt;body&gt;&lt;p&gt;Volume (Å&lt;span style=&quot; vertical-align:super;&quot;&gt;3&lt;/span&gt;):&lt;/p&gt;&lt;/body&gt;&lt;/html&gt;</string>
+        <width>111</width>
+        <height>20</height>
+       </rect>
+      </property>
+      <property name="text">
+       <string>&lt;html&gt;&lt;head/&gt;&lt;body&gt;&lt;p&gt;Volume (Å&lt;span style=&quot; vertical-align:super;&quot;&gt;3&lt;/span&gt;/FU):&lt;/p&gt;&lt;/body&gt;&lt;/html&gt;</string>
       </property>
       <property name="buddy">
        <cstring>spin_c_min</cstring>
@@ -1469,7 +918,41 @@
        <string>Export subcells?</string>
       </property>
      </widget>
->>>>>>> 6c4ea48a
+     <widget class="QLabel" name="label_19">
+      <property name="geometry">
+       <rect>
+        <x>379</x>
+        <y>500</y>
+        <width>129</width>
+        <height>17</height>
+       </rect>
+      </property>
+      <property name="text">
+       <string>Formula Units</string>
+      </property>
+     </widget>
+     <widget class="QLineEdit" name="edit_formula_units">
+      <property name="geometry">
+       <rect>
+        <x>379</x>
+        <y>520</y>
+        <width>129</width>
+        <height>27</height>
+       </rect>
+      </property>
+      <property name="sizePolicy">
+       <sizepolicy hsizetype="Fixed" vsizetype="Fixed">
+        <horstretch>0</horstretch>
+        <verstretch>0</verstretch>
+       </sizepolicy>
+      </property>
+      <property name="toolTip">
+       <string>&lt;html&gt;&lt;head/&gt;&lt;body&gt;&lt;p&gt;Enter the numbers of formula units separated by commas and hyphens to be searched here. The text box will be updated with the program's interpretation of your input after exiting the box or pressing return.&lt;/p&gt;&lt;p&gt;Examples:&lt;/p&gt;&lt;p&gt;1 , 3&lt;/p&gt;&lt;p&gt;1 - 4&lt;/p&gt;&lt;p&gt;1 - 3, 5, 7 - 9&lt;/p&gt;&lt;p&gt;&lt;br/&gt;&lt;/p&gt;&lt;/body&gt;&lt;/html&gt;</string>
+      </property>
+      <property name="text">
+       <string>1</string>
+      </property>
+     </widget>
     </widget>
    </item>
   </layout>
