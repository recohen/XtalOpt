--- conflicted
+++ resolved
@@ -17,16 +17,6 @@
 
 #ifdef ENABLE_SSH
 
-<<<<<<< HEAD
-extern "C" {
-#include <libssh/libssh.h>
-#include <libssh/sftp.h>
-}
-
-#include <globalsearch/optbase.h>
-
-=======
->>>>>>> 21607021
 #include <QtCore/QObject>
 #include <QtCore/QString>
 
